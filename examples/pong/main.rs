--- conflicted
+++ resolved
@@ -13,14 +13,9 @@
 use amethyst::ecs::prelude::{Component, DenseVecStorage};
 use amethyst::input::InputBundle;
 use amethyst::prelude::*;
-<<<<<<< HEAD
-use amethyst::renderer::{DrawFlat, PosTex};
-use amethyst::ui::UiBundle;
-=======
 use amethyst::renderer::{DisplayConfig, DrawSprite, Pipeline, RenderBundle, Stage};
 use amethyst::ui::{DrawUi, UiBundle};
 
->>>>>>> 44c87a51
 use audio::Music;
 use bundle::PongBundle;
 use std::time::Duration;
@@ -81,13 +76,8 @@
     let game_data = GameDataBuilder::default()
         .with_bundle(
             InputBundle::<String, String>::new().with_bindings_from_file(&key_bindings_path)?,
-<<<<<<< HEAD
-        )?
-        .with_bundle(PongBundle)?
-=======
         )?.with_bundle(PongBundle)?
         .with_bundle(RenderBundle::new(pipe, Some(config)).with_sprite_sheet_processor())?
->>>>>>> 44c87a51
         .with_bundle(TransformBundle::new().with_dep(&["ball_system", "paddle_system"]))?
         .with_bundle(AudioBundle::new(|music: &mut Music| music.music.next()))?
         .with_bundle(UiBundle::<String, String>::new())?;

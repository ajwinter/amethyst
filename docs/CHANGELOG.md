--- conflicted
+++ resolved
@@ -9,29 +9,23 @@
 
 ## Unreleased
 ### Added
-<<<<<<< HEAD
 * `SpriteRender` pass to draw sprites without using `Material` and `Mesh`. ([#829], [#830])
 * Sprite animation uses the `SpriteRenderChannel`. ([#829], [#830])
+* Added Named Component. ([#879])
 
 ### Changed
 * Sprites contain their dimensions and offsets to render them with the right size and desired position. ([#829], [#830])
 * Texture coordinates for sprites are 1.0 at the top of the texture and 0.0 at the bottom. ([#829], [#830])
+* Made get_camera public. ([#878)]
 
 ### Removed
+
 ### Fixed
 
 [#829]: https://github.com/amethyst/amethyst/issues/829
 [#830]: https://github.com/amethyst/amethyst/pull/830
-=======
-* Added Named Component. ([#879])
-### Changed
-* Made get_camera public. ([#878)]
-### Removed
-### Fixed
-
 [#879]: https://github.com/amethyst/amethyst/pull/879
 [#878]: https://github.com/amethyst/amethyst/pull/878
->>>>>>> 1c96d29c
 
 ## [0.8.0] - 2018-08
 ### Added
